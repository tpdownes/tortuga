--- conflicted
+++ resolved
@@ -125,53 +125,6 @@
 
         tortugaSubprocess.executeCommandAndIgnoreFailure(cmd)
 
-<<<<<<< HEAD
-    def transferNode(self, nodeIdSoftwareProfileTuples,
-                     newSoftwareProfileName): \
-            # pylint: disable=unused-argument
-        """
-        Raises:
-            NodeNotFound
-        """
-
-        for dbNode, _ in nodeIdSoftwareProfileTuples:
-            # Ensure PXE files are properly in place before triggering
-            # the reboot.
-            self._bhm.setNodeForNetworkBoot(self.session, dbNode)
-
-        self.rebootNode([dbNode for dbNode, _ in nodeIdSoftwareProfileTuples])
-
-    def suspendActiveNode(self, node: Node) -> bool: \
-            # pylint: disable=no-self-use,unused-argument
-        # not supported
-        return False
-
-    def idleActiveNode(self, nodes: List[Node]) -> str:
-        # Shutdown nodes
-        self.shutdownNode(nodes)
-
-        return 'Discovered'
-
-    def activateIdleNode(self, node: Node, softwareProfileName: str,
-                         softwareProfileChanged: bool):
-            # pylint: disable=no-self-use
-        softwareprofile: Optional[SoftwareProfile] = None
-
-        if softwareProfileChanged:
-            softwareprofile = \
-                SoftwareProfilesDbHandler().getSoftwareProfile(
-                    self.session, softwareProfileName)
-
-            # Mark node for network boot if software profile changed
-            node.bootFrom = 0
-
-        self._bhm.writePXEFile(
-            self.session, node, localboot=not softwareProfileChanged,
-            softwareprofile=softwareprofile
-        )
-
-=======
->>>>>>> 29bd532b
     def deleteNode(self, nodes: List[Node]) -> None:
         self.hookAction('delete', [node.name for node in nodes])
 
