--- conflicted
+++ resolved
@@ -219,18 +219,10 @@
     #
     OPENID_CONNECT_CONFIG = 'openid_connect_client.json'
 
-<<<<<<< HEAD
-    def __init__(self, secret: str = None):
-        self._cm = ConfigManager()
-        self._secret: str = secret
-        if not secret:
-            self._load_secret()
-=======
     def __init__(self, openid_connect_client: Client = None):
         self._client: Client = openid_connect_client
         if not openid_connect_client:
             self._configure_client()
->>>>>>> 86aef04a
 
     def do_authentication(self, **kwargs) -> str:
         if not self._client:
@@ -251,23 +243,12 @@
             logger.info(str(ex))
             raise AuthenticationFailed()
 
-<<<<<<< HEAD
-        # username = decoded.get('name', None)
-        # if not username:
-        #     raise AuthenticationFailed()
-        username = self._cm.getCfmUser()
-
-        principal: AuthPrincipal = AuthManager().get_principal(username)
-        if not principal:
-            raise AuthenticationFailed()
-=======
         #
         # Assuming the token is valid, if we can't find the user, we
         # add them as an admin
         #
         if not AuthManager().get_principal(username):
             self._create_admin(username)
->>>>>>> 86aef04a
 
         return username
 
