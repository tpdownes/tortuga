# Copyright 2008-2018 Univa Corporation
#
# Licensed under the Apache License, Version 2.0 (the "License");
# you may not use this file except in compliance with the License.
# You may obtain a copy of the License at
#
#    http://www.apache.org/licenses/LICENSE-2.0
#
# Unless required by applicable law or agreed to in writing, software
# distributed under the License is distributed on an "AS IS" BASIS,
# WITHOUT WARRANTIES OR CONDITIONS OF ANY KIND, either express or implied.
# See the License for the specific language governing permissions and
# limitations under the License.

import socket

import pytest
from passlib.hash import pbkdf2_sha256
from sqlalchemy import create_engine

from tortuga.config.configManager import ConfigManager
from tortuga.db import (adminDbApi, globalParameterDbApi, hardwareProfileDbApi,
                        kitDbApi, networkDbApi, nodeDbApi,
                        softwareProfileDbApi)
from tortuga.db.dbManager import DbManagerBase
from tortuga.db.models.admin import Admin
from tortuga.db.models.component import Component
from tortuga.db.models.hardwareProfile import HardwareProfile
from tortuga.db.models.hardwareProfileNetwork import HardwareProfileNetwork
from tortuga.db.models.kit import Kit
from tortuga.db.models.network import Network
from tortuga.db.models.networkDevice import NetworkDevice
from tortuga.db.models.nic import Nic
from tortuga.db.models.node import Node
from tortuga.db.models.operatingSystem import OperatingSystem
from tortuga.db.models.operatingSystemFamily import OperatingSystemFamily
from tortuga.db.models.resourceAdapter import ResourceAdapter
from tortuga.db.models.softwareProfile import SoftwareProfile
from tortuga.db.models.tag import Tag
from tortuga.deployer.dbUtility import init_global_parameters, primeDb
from tortuga.node import nodeManager
from tortuga.objects import osFamilyInfo, osInfo
from tortuga.objectstore import manager as objectstore_manager

from .mocks.redis import MockRedis


@pytest.fixture(autouse=True)
def disable_DbManager(monkeypatch, dbm):
    def mockreturn():
        return dbm

    # Patch "DbManager" in all *DbApi modules to use fixture
    monkeypatch.setattr(adminDbApi, 'DbManager', mockreturn)
    monkeypatch.setattr(globalParameterDbApi, 'DbManager', mockreturn)
    monkeypatch.setattr(hardwareProfileDbApi, 'DbManager', mockreturn)
    monkeypatch.setattr(nodeDbApi, 'DbManager', mockreturn)
    monkeypatch.setattr(softwareProfileDbApi, 'DbManager', mockreturn)
    monkeypatch.setattr(networkDbApi, 'DbManager', mockreturn)
    monkeypatch.setattr(kitDbApi, 'DbManager', mockreturn)
    monkeypatch.setattr(nodeManager, 'DbManager', mockreturn)


@pytest.fixture(autouse=True)
def mock_redis(monkeypatch, redis):
    def mockreturn():
        return redis

    monkeypatch.setattr(objectstore_manager, 'Redis', mockreturn)


@pytest.fixture()
def redis():
    return MockRedis()


@pytest.fixture(scope='session')
def cm():
    return ConfigManager()


@pytest.fixture(scope='class')
def cm_class(request, cm):
    request.cls.cm = cm


@pytest.fixture(scope='session')
def dbm():
    dbmgr = DbManagerBase(create_engine('sqlite:///:memory:', echo=False))

    dbmgr.init_database()

    rhel7_os_family_info = osFamilyInfo.OsFamilyInfo('rhel', '7', 'x86_64')

    os_info = osInfo.OsInfo('centos', '7.4', 'x86_64')
    os_info.setOsFamilyInfo(rhel7_os_family_info)

    settings = {
        'language': 'en',
        'keyboard': 'en_US',
        'timezone': 'UTC',
        'utc': 'true',
        'intWebPort': '8008',
        'intWebServicePort': '8444',
        'adminPort': '8443',
        'eulaAccepted': 'true',
        'depotpath': '/opt/tortuga/depot',
    }

    installer_fqdn = socket.getfqdn()

    with dbmgr.session() as session:
        primeDb(session, installer_fqdn, os_info, settings)

        init_global_parameters(session, settings)

        # create sample tags
        all_tags = []

        for idx in range(1, 5 + 1):
            tag = Tag(name='tag{:d}'.format(idx),
                      value='value{:d}'.format(idx))

            all_tags.append(tag)

        installer_node = session.query(Node).filter(
            Node.name == installer_fqdn).one()

        os_ = session.query(OperatingSystem).filter(
            OperatingSystem.name == 'centos').one()

        rhel7_os_family = session.query(OperatingSystemFamily).filter(
            OperatingSystemFamily.name == 'rhel').one()

        # add add'l operating system/family
        rhel75_os = OperatingSystem(name='rhel', version='7.5', arch='x86_64')
        rhel75_os.family = rhel7_os_family

        session.add(rhel75_os)

        admin = Admin(username='admin',
                      password=pbkdf2_sha256.hash('password'),
                      realname='realname',
                      description='description')

        session.add(admin)

        eth1_network_device = NetworkDevice(name='eth1')

        # Add dummy provisioning network
        network = Network()
        network.address = '10.2.0.0'
        network.netmask = '255.255.255.0'
        network.name = 'Provisioning network on eth1'
        network.type = 'provision'

        session.add(network)

        # create 'hardwareprofilenetwork' entry
        hwpn1 = HardwareProfileNetwork(
            hardwareprofile=installer_node.hardwareprofile,
            network=network,
            networkdevice=eth1_network_device
        )

        # create nic on installer
        installer_nic = Nic()
        installer_nic.ip = '10.2.0.1'
        installer_nic.network = network
        installer_nic.networkdevice = eth1_network_device

        installer_node.nics = [installer_nic]

        # create 'base' kit
        kit = Kit()
        kit.name = 'base'
        kit.version = '6.3.0'
        kit.iteration = '0'
        kit.description = 'Sample base kit'

        installer_component = Component(name='installer', version='6.3')
        installer_component.family = [rhel7_os_family]
        installer_component.kit = kit

        core_component = Component(name='core',
                                   version='6.3',
                                   description='Compute component')
        core_component.family = [rhel7_os_family]
        core_component.kit = kit

        session.add(kit)

        # create OS kit
        os_kit = Kit(name='centos', version='7.4', iteration='0')
        os_kit.isOs = True
        os_component = Component(name='centos-7.4-x86_64', version='7.4')
        os_component.os = [os_]
        os_component.kit = os_kit
        os_kit.components.append(os_component)

        session.add(os_kit)

        # create resource adapter kit
        ra_kit = Kit(name='awsadapter', version='0.0.1', iteration='0')
        ra_component = Component(name='management', version='0.0.1')
        ra_component.family.append(rhel7_os_family)
        ra_kit.components.append(ra_component)

        installer_node.softwareprofile.components.append(ra_component)
        installer_node.softwareprofile.components.append(installer_component)
        session.commit()

        # create 'default' resource adapter
        default_adapter = ResourceAdapter(name='default')
        default_adapter.kit = kit

        # create resource adapter
        aws_adapter = ResourceAdapter(name='aws')
        aws_adapter.kit = ra_kit

        session.add(aws_adapter)

        # create 'aws' hardware profile
        aws_hwprofile = HardwareProfile(name='aws')
        aws_hwprofile.location = 'remote'
        aws_hwprofile.resourceadapter = aws_adapter

        session.add(aws_hwprofile)

        # create 'compute' software profile
        compute_swprofile = SoftwareProfile(name='compute')
        compute_swprofile.os = os_
        compute_swprofile.components = [core_component]
        compute_swprofile.type = 'compute'

        # create 'compute2' software profile
        compute2_swprofile = SoftwareProfile(name='compute2',
                                             os=os_,
                                             components=[core_component],
                                             type='compute')

        # map 'aws' to 'compute'
        aws_hwprofile.mappedsoftwareprofiles.append(compute_swprofile)

        # create 'localiron' hardware profile
        localiron_hwprofile = HardwareProfile(name='localiron', nameFormat='compute-#NN')
        localiron_hwprofile.resourceadapter = default_adapter
        localiron_hwprofile.mappedsoftwareprofiles.append(compute_swprofile)
<<<<<<< HEAD
        localiron_hwprofile.hardwareprofilenetworks.append(hwpn1)

        # create 'nonetwork' hardware profile
        nonetwork_hwprofile = HardwareProfile(name='nonetwork')
        nonetwork_hwprofile.resourceadapter = default_adapter
        nonetwork_hwprofile.mappedsoftwareprofiles.append(compute_swprofile)
=======
        localiron_hwprofile.mappedsoftwareprofiles.append(compute2_swprofile)
>>>>>>> bd32ce3d

        eth0_networkdevice = NetworkDevice(name='eth0')

        # create compute (compute-01, compute-02, ...) nodes
        for n in range(1, 11):
            compute_node = Node(name='compute-{0:02d}.private'.format(n),
                                state='Installed')
            compute_node.softwareprofile = compute_swprofile
            compute_node.hardwareprofile = localiron_hwprofile

            compute_node.nics.append(
                Nic(
                    ip='10.2.0.{}'.format(100 + n),
                    mac='FF:00:00:00:00:00:{:02x}'.format(100 + n),
                    boot=True,
                    network=network,
                    networkdevice=eth0_networkdevice
                )
            )

            if n in (1, 2):
                # compute-01 and compute-02 have all tags
                compute_node.tags.extend(all_tags)
            elif n in (3, 4):
                # compute-03 and compute-04 have 'tag1' and 'tag2'
                compute_node.tags.append(all_tags[0])
                compute_node.tags.append(all_tags[1])
            elif n in (5, 6):
                # compute-05 and compute-06 have 'tag2' and 'tag3'
                compute_node.tags.append(all_tags[1])
                compute_node.tags.append(all_tags[2])
            elif n == 7:
                # compute-07 has 'tag4'
                compute_node.tags.append(all_tags[3])
            elif n == 8:
                # compute-08 has 'tag5'
                compute_node.tags.append(all_tags[4])

            session.add(compute_node)

        # create arbitrary hardware profiles
        hwprofile1 = HardwareProfile(name='profile1', tags=[all_tags[0]])
        hwprofile2 = HardwareProfile(name='profile2', tags=[all_tags[1]])

        session.add(hwprofile1)
        session.add(hwprofile2)

        # create arbitrary software profiles
        swprofile1 = SoftwareProfile(name='swprofile1',
                                     os=os_,
                                     type='compute',
                                     tags=[all_tags[0]])

        swprofile2 = SoftwareProfile(name='swprofile2',
                                     os=os_,
                                     type='compute',
                                     tags=[all_tags[1]])

        session.commit()

    return dbmgr


@pytest.fixture(scope='class')
def dbm_class(request, dbm):
    request.cls.dbm = dbm<|MERGE_RESOLUTION|>--- conflicted
+++ resolved
@@ -246,16 +246,14 @@
         localiron_hwprofile = HardwareProfile(name='localiron', nameFormat='compute-#NN')
         localiron_hwprofile.resourceadapter = default_adapter
         localiron_hwprofile.mappedsoftwareprofiles.append(compute_swprofile)
-<<<<<<< HEAD
+        localiron_hwprofile.mappedsoftwareprofiles.append(compute2_swprofile)
+
         localiron_hwprofile.hardwareprofilenetworks.append(hwpn1)
 
         # create 'nonetwork' hardware profile
         nonetwork_hwprofile = HardwareProfile(name='nonetwork')
         nonetwork_hwprofile.resourceadapter = default_adapter
         nonetwork_hwprofile.mappedsoftwareprofiles.append(compute_swprofile)
-=======
-        localiron_hwprofile.mappedsoftwareprofiles.append(compute2_swprofile)
->>>>>>> bd32ce3d
 
         eth0_networkdevice = NetworkDevice(name='eth0')
 
