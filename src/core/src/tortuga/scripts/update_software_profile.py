# Copyright 2008-2018 Univa Corporation
#
# Licensed under the Apache License, Version 2.0 (the "License");
# you may not use this file except in compliance with the License.
# You may obtain a copy of the License at
#
#    http://www.apache.org/licenses/LICENSE-2.0
#
# Unless required by applicable law or agreed to in writing, software
# distributed under the License is distributed on an "AS IS" BASIS,
# WITHOUT WARRANTIES OR CONDITIONS OF ANY KIND, either express or implied.
# See the License for the specific language governing permissions and
# limitations under the License.

import argparse

from tortuga.cli.tortugaCli import TortugaCli
from tortuga.cli.utils import parse_tags
from tortuga.exceptions.invalidCliRequest import InvalidCliRequest
from tortuga.objects.tortugaObject import TortugaObjectList
from tortuga.wsapi.softwareProfileWsApi import SoftwareProfileWsApi


class UpdateSoftwareProfileCli(TortugaCli):
    """
    Update software profile command line interface.
    """

    # Software Profile Fetch Options
    # Skip nodes, components, and admins for update operations
    optionDict = {
        'partitions': True,
    }

    def parseArgs(self, usage=None):
        # Simple Options
        self.addOption(
            '--name', dest='softwareProfileName', help=argparse.SUPPRESS)

        self.addOption('--new-name',
                       help=_('New name for software profile'))

        self.addOption('--description', dest='description',
                       help=_('User description of this software profile'))

        self.addOption('--kernel', dest='kernel',
                       help=_('Kernel for software profile'))

        self.addOption('--kernel-parameters', dest='kernelParameters',
                       help=_('Kernel parameters for software profile'))

        self.addOption('--initrd', dest='initrd',
                       help=_('Initrd for software profile'))

        self.addOption('--min-nodes',
                       help=_('Minimum number of nodes required in'
                              ' this software profile.'))

        self.addOption('--max-nodes',
                       help=_('Maximum number of nodes allowed in this'
                              ' software profile'))

        excl_group = self.getParser().add_mutually_exclusive_group()

        excl_group.add_argument('--soft-locked', action='store_true',
                                default=None,
                                help=_('Nodes cannot be added to or removed'
                                       ' without \'--force\' argument'))

        excl_group.add_argument('--hard-locked', dest='soft_locked',
                                action='store_false',
                                default=None,
                                help=_('Nodes cannot be added to or removed'
                                       'from this software profile.'))

        self.addOption('--unlock', help=_('Reset locked state'),
                       action='store_true')

        # Complex Options
        self.addOption('--add-partition', dest='addPartition',
                       help=_('A new partition to add to software profile'))

        self.addOption('--delete-partition', dest='deletePartition',
                       action='append',
                       help=_('A partition to delete from software profile'))

        self.addOption('--update-partition', dest='updatePartition',
                       help=_('Update existing partition in'
                              ' software profile'))

        # Partition Options
        self.addOption('--device', dest='device',
                       help=_('Hard disk and partition to use (ie 1.1)'))

        self.addOption('--mount-point', dest='mountPoint',
                       help=_('Mount point of partition'))

        self.addOption('--file-system', dest='fileSystem',
                       help=_('Filesystem type for partition'))

        self.addOption('--size', dest='size',
                       help=_('Size of partition.  Use \'MB\' suffix for'
                              ' megabytes.  Use \'GB\' suffix for gigabytes.'
                              ' Default without suffix is megabytes.'))

        self.addOption('--options', dest='options',
                       help=_('Options to pass to mount command'))

        self.addOption('--preserve', dest='preserve', action='store_true',
                       default=None,
                       help=_('Format partition in image-based installation'))

        self.addOption('--no-preserve', dest='preserve',
                       action='store_false',
                       help=_('Do not format partition in image-based'
                              ' installation'))

        self.addOption('--boot-loader', dest='bootLoader', default=None,
                       action='store_true',
                       help=_('Install the bootloader on this partition for'
                              ' image-based installation'))

        self.addOption('--no-boot-loader', dest='bootLoader',
                       action='store_false',
                       help=_('Do not install bootloader on this partition'
                              ' for image-based installation'))

        self.addOption('--direct-attachment', dest='directAttachment',
                       help=_('Storage adapter which connects drive to node'))

        self.addOption('--indirect-attachment', dest='indirectAttachment',
                       help=_('Storage adapter which indirectly connects'
                              ' drive to a node. eg. how drive is connected to'
                              ' hypervisor for a VM'))

        self.addOption('--disk-size', dest='diskSize',
                       help=_('Size of disk that this partition will reside'
                              ' on.  Use \'MB\' suffix for megabytes.'
                              '  Use \'GB\' suffix for gigabytes. Default'
                              ' without suffix is megabytes. '))

        self.addOption('--san-volume', dest='sanVolume',
                       help=_('(optional) SAN volume to back device.'))

        self.addOption(
            '--grow', dest='grow', action='store_true',
            help=_('Tells the partition to grow to fill available space,'
                   ' or up to the maximum size setting.'))

        self.addOption(
            '--no-grow', dest='grow', action='store_false',
            help=_('Do not allow partition to grow'))

        self.addOption(
            '--max-size', dest='maxsize', type=int,
            help=_('The maximum size in megabytes when the partition'
                   ' is set to grow.'))

<<<<<<< HEAD
        self.addOption('--data-root', dest='dataRoot',
                       help=_('(optional) Root directory for user data.'))
=======
        self.addOption('--tags',  dest='tags',
                       metavar='key=value[,key=value]', action='append',
                       help='Key-value pairs associated with the '
                            'software profile')

        self.addOption('--remove-tags',  dest='remove_tags',
                       metavar='key[,key...]', action='append',
                       help='Name of tags to remove')
>>>>>>> 4dd196e4

        self.getParser().add_argument(
            'name', metavar='NAME',
            help=_('Name of software profile'),
            nargs='?'
        )

        super().parseArgs(usage=usage)

    def runCommand(self):
        self.parseArgs(usage=_("""
Updates software profile in the Tortuga system.
"""))

        if not self.getArgs().name and \
                not self.getArgs().softwareProfileName:
            self.getParser().error(
                'the following arguments are required: NAME'
            )

        if self.getArgs().name and self.getArgs().softwareProfileName:
            self.getParser().error(
                'argument name: not allowed with argument --name'
            )

        name = self.getArgs().name \
            if self.getArgs().name else self.getArgs().softwareProfileName

        api = SoftwareProfileWsApi(username=self.getUsername(),
                                   password=self.getPassword(),
                                   baseurl=self.getUrl(),
                                   verify=self._verify)

        sp = api.getSoftwareProfile(name, UpdateSoftwareProfileCli.optionDict)

        if self.getArgs().new_name is not None:
            sp.setName(self.getArgs().new_name)

        if self.getArgs().description is not None:
            sp.setDescription(self.getArgs().description)

        if self.getArgs().kernel is not None:
            sp.setKernel(self.getArgs().kernel)

        if self.getArgs().kernelParameters is not None:
            sp.setKernelParams(self.getArgs().kernelParameters)

        if self.getArgs().initrd is not None:
            sp.setInitrd(self.getArgs().initrd)

        if self.getArgs().unlock:
            if self.getArgs().soft_locked is not None:
                raise InvalidCliRequest(
                    '--soft-locked/--hard-locked arguments and --unlock'
                    ' argument are mutually exclusive'
                )

            sp.setLockedState('Unlocked')

        if self.getArgs().soft_locked is not None:
            sp.setLockedState(
                'SoftLocked' if self.getArgs().soft_locked else 'HardLocked')

        if self.getArgs().min_nodes is not None:
            # update min_nodes value
            try:
                if self.getArgs().min_nodes.lower() == 'none':
                    min_nodes = -1
                else:
                    min_nodes = int(self.getArgs().min_nodes)
            except ValueError:
                raise InvalidCliRequest(
                    'Invalid argument value for --min-nodes')

            sp.setMinNodes(min_nodes)
        else:
            min_nodes = sp.getMinNodes()

        if self.getArgs().max_nodes:
            try:
                max_nodes = -1 \
                    if self.getArgs().max_nodes.lower() == 'none' else \
                    int(self.getArgs().max_nodes)
            except ValueError:
                raise InvalidCliRequest(
                    'Invalid argument value for --max-nodes'
                )

            # update maxNodes value
            if max_nodes < min_nodes:
                # do not allow max nodes to be less than min nodes
                raise InvalidCliRequest(
                    'Maximum number of allowed nodes must be greater or equal'
                    ' to the mininum number of required nodes'
                )

            sp.setMaxNodes(max_nodes)

        if self.getArgs().deletePartition is not None:

            out = TortugaObjectList()
            for p in sp.getPartitions():
                for dp in self.getArgs().deletePartition:
                    if dp == p.getName():
                        # Skip over this item..its getting deleted
                        break
                else:
                    # Not a partition we are deleting
                    out.append(p)
            sp.setPartitions(out)

        partitionObject = None
        if self.getArgs().updatePartition:
            if self.getArgs().addPartition:
                raise InvalidCliRequest(
                    _('Must provide only one of --update-partition and'
                      ' --add-partition'))

            for p in sp.getPartitions():
                if p.getName() == self.getArgs().updatePartition:
                    partitionObject = p
                    break
            else:
                raise InvalidCliRequest(
                    _('Cannot update non-existent partition "%s"') % (
                        self.getArgs().updatePartition))

        if self.getArgs().addPartition:
            from tortuga.objects.partition import Partition
            partitionObject = Partition()
            partitionObject.setName(self.getArgs().addPartition)
            sp.getPartitions().append(partitionObject)
            if self.getArgs().device is None or \
                    self.getArgs().fileSystem is None or \
                    self.getArgs().size is None:
                raise InvalidCliRequest(
                    _('--device, --file-system, and --size options required'
                      ' with --add-partition'))

        if self.getArgs().grow:
            if not partitionObject:
                raise InvalidCliRequest(
                    _('The --grow/--no-grow options is only allowed with'
                      ' --update-partition or --add-partition'))

            partitionObject.setGrow(self.getArgs().grow)

        if self.getArgs().maxsize:
            if not partitionObject:
                raise InvalidCliRequest(
                    _('The --max-size option is only allowed with'
                      ' --update-partition or --add-partition'))

            partitionObject.setMaxSize(self.getArgs().maxsize)

        if self.getArgs().device is not None:
            if partitionObject is None:
                raise InvalidCliRequest(
                    _('The --device option is only allowed with'
                      ' --update-partition or --add-partition'))

            partitionObject.setDevice(self.getArgs().device)

        if self.getArgs().mountPoint is not None:
            if partitionObject is None:
                raise InvalidCliRequest(
                    _('--mount-point option only allowed with'
                      ' --update-partition or --add-partition'))

            partitionObject.setMountPoint(self.getArgs().mountPoint)

        if self.getArgs().fileSystem is not None:
            if partitionObject is None:
                raise InvalidCliRequest(
                    _('The --file-system option only allowed with'
                      ' --update-partition or --add-partition'))

            partitionObject.setFsType(self.getArgs().fileSystem)

        if self.getArgs().size is not None:
            if partitionObject is None:
                raise InvalidCliRequest(
                    _('--size option only allowed with --update-partition or'
                      ' --add-partition'))

            partitionObject.setSize(self._parseDiskSize(self.getArgs().size))

        if self.getArgs().options is not None:
            if partitionObject is None:
                raise InvalidCliRequest(
                    _('--options option only allowed with --update-partition'
                      ' or --add-partition'))

            partitionObject.setOptions(self.getArgs().options)

        if self.getArgs().directAttachment is not None:
            if partitionObject is None:
                raise InvalidCliRequest(
                    _('--direct-attachment option only allowed with'
                      ' --update-partition or --add-partition'))

            partitionObject.setDirectAttachment(
                self.getArgs().directAttachment)

        if self.getArgs().indirectAttachment is not None:
            if partitionObject is None:
                raise InvalidCliRequest(
                    _('--indirect-attachment option only allowed with'
                      ' --update-partition or --add-partition'))

            partitionObject.setIndirectAttachment(
                self.getArgs().indirectAttachment)

        if self.getArgs().diskSize is not None:
            if partitionObject is None:
                raise InvalidCliRequest(
                    _('--disk-size option only allowed with'
                      ' --update-partition or --add-partition'))

            try:
                partitionObject.setDiskSize(
                    self._parseDiskSize(self.getArgs().diskSize))
            except ValueError:
                raise InvalidCliRequest(_('Invalid --disk-size argument'))

        if self.getArgs().sanVolume is not None:
            if partitionObject is None:
                raise InvalidCliRequest(
                    _('--san-volume option only allowed with'
                      ' --update-partition or --add-partition'))

            partitionObject.setSanVolume(self.getArgs().sanVolume)

        if self.getArgs().preserve is None:
            if self.getArgs().addPartition is not None:
                raise InvalidCliRequest(
                    _('--preserve or --no-preserve must be specified when'
                      ' adding a new partition.'))
        else:
            if partitionObject is None:
                raise InvalidCliRequest(
                    _('--preserve and --no-preserve options are only allowed'
                      ' with --update-partition or --add-partition'))

            partitionObject.setPreserve(self.getArgs().preserve)

        if self.getArgs().bootLoader is None:
            if self.getArgs().addPartition is not None:
                raise InvalidCliRequest(
                    _('--boot-loader or --no-boot-loader must be specified'
                      ' when adding a new partition.'))
        else:
            if partitionObject is None:
                raise InvalidCliRequest(
                    _('--boot-loader and --no-boot-loader options only'
                      ' allowed with --update-partition or --add-partition'))

            partitionObject.setBootLoader(self.getArgs().bootLoader)

<<<<<<< HEAD
        if self.getArgs().dataRoot is not None:
            sp.setDataRoot(self.getArgs().dataRoot)
=======
        if self.getArgs().tags:
            tags = sp.getTags()
            tags.update(parse_tags(self.getArgs().tags))
            sp.setTags(tags)
            print(tags)  # DEBUG

        if self.getArgs().remove_tags:
            tags = sp.getTags()
            for string in self.getArgs().remove_tags:
                for tag_name in string.split(','):
                    if tag_name in tags.keys():
                        tags.pop(tag_name)
            sp.setTags(tags)
            print(tags)  # DEBUG
>>>>>>> 4dd196e4

        api.updateSoftwareProfile(sp)


def main():
    UpdateSoftwareProfileCli().run()<|MERGE_RESOLUTION|>--- conflicted
+++ resolved
@@ -156,10 +156,6 @@
             help=_('The maximum size in megabytes when the partition'
                    ' is set to grow.'))
 
-<<<<<<< HEAD
-        self.addOption('--data-root', dest='dataRoot',
-                       help=_('(optional) Root directory for user data.'))
-=======
         self.addOption('--tags',  dest='tags',
                        metavar='key=value[,key=value]', action='append',
                        help='Key-value pairs associated with the '
@@ -168,7 +164,9 @@
         self.addOption('--remove-tags',  dest='remove_tags',
                        metavar='key[,key...]', action='append',
                        help='Name of tags to remove')
->>>>>>> 4dd196e4
+
+        self.addOption('--data-root', dest='dataRoot',
+                       help=_('(optional) Root directory for user data.'))
 
         self.getParser().add_argument(
             'name', metavar='NAME',
@@ -428,10 +426,6 @@
 
             partitionObject.setBootLoader(self.getArgs().bootLoader)
 
-<<<<<<< HEAD
-        if self.getArgs().dataRoot is not None:
-            sp.setDataRoot(self.getArgs().dataRoot)
-=======
         if self.getArgs().tags:
             tags = sp.getTags()
             tags.update(parse_tags(self.getArgs().tags))
@@ -446,7 +440,9 @@
                         tags.pop(tag_name)
             sp.setTags(tags)
             print(tags)  # DEBUG
->>>>>>> 4dd196e4
+
+        if self.getArgs().dataRoot is not None:
+            sp.setDataRoot(self.getArgs().dataRoot)
 
         api.updateSoftwareProfile(sp)
 
