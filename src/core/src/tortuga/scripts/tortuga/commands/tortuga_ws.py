# Copyright 2008-2018 Univa Corporation
#
# Licensed under the Apache License, Version 2.0 (the "License");
# you may not use this file except in compliance with the License.
# You may obtain a copy of the License at
#
#    http://www.apache.org/licenses/LICENSE-2.0
#
# Unless required by applicable law or agreed to in writing, software
# distributed under the License is distributed on an "AS IS" BASIS,
# WITHOUT WARRANTIES OR CONDITIONS OF ANY KIND, either express or implied.
# See the License for the specific language governing permissions and
# limitations under the License.

import argparse
<<<<<<< HEAD
=======
import configparser
import json
import os
>>>>>>> b35b9a16
from typing import List, Dict

import yaml

from tortuga.cli.base import Argument, RootCommand, Command
from tortuga.cli.utils import pretty_print
from tortuga.wsapi_v2.client import TortugaWsApiClient
from ..script import TortugaScriptConfig


SUPPORTED_FILE_TYPES = ['yaml', 'json']


class ListCommand(Command):
    """
    This command lists all items on an API endpoint.

    """
    name = 'list'
    help = 'List all {}'

    arguments = [
        Argument(
            '-q', '--query',
            type=str,
            nargs='*',
            help='List query parameters'
        )
    ]

    def get_help(self):
        #
        # Since this class can be used for multiple endpoints, we want to
        # customize the help text by inserting the endpoint name as
        # required
        #
        endpoint: str = self.parent.name

        return super().get_help().format(endpoint)

    def execute(self, args: argparse.Namespace):
        config: TortugaScriptConfig = self.get_config()
        ws_client = get_client(config, self.parent.name)

        query = args.query
        if not query:
            query = []

        params = self._parse_params(query)

        pretty_print(ws_client.list(**params), args.fmt)

    def _parse_params(self, query: List[str]) -> Dict[str, str]:
        """
        Takes a list of --query parameters and turns them into a dict
        suitable for passing to a funtion as **kwargs

        :param List[str] query: a list of "key=value" query arguments to
                                to parse

        :return Dict[str, str]: a dictionary of {key: value} pairs

        """
        params = {}
        for q in query:
            parts = q.split('=')
            params[parts[0]] = parts[1]

        return params


class TortugaWsArgument(Argument):
    """
    An argument that outputs the help text to match the name of the Tortuga
    web service endpoint.

    """
    def get_help(self):
        #
        # Since this class can be used for multiple endpoints, we want to
        # customize the help text by inserting the endpoint name as
        # required
        #
        endpoint: str = self.command.parent.name
        #
        # Remove pluralization if found, as this argument represents
        # a single entity
        #
        if endpoint.endswith('s'):
            endpoint = endpoint[0:-1]

        return super().get_help().format(endpoint)


class ShowCommand(Command):
    """
    This command shows a specific item on an API endpoint.

    """
    name = 'show'
    help = 'Show a single {}'

    arguments = [
        TortugaWsArgument(
            'id',
            type=str,
            nargs=1,
            help='Id of the {} to get'
        )
    ]

    def get_help(self):
        #
        # Since this class can be used for multiple endpoints, we want to
        # customize the help text by inserting the endpoint name as
        # required
        #
        endpoint: str = self.parent.name
        #
        # Remove pluralization if found, as this command represents
        # a single entity
        #
        if endpoint.endswith('s'):
            endpoint = endpoint[0:-1]

        return super().get_help().format(endpoint)

    def execute(self, args: argparse.Namespace):
        config: TortugaScriptConfig = self.get_config()
        ws_client: TortugaWsApiClient = get_client(config, self.parent.name)

        pretty_print(ws_client.get(args.id[0]), args.fmt)


class UpdateCommand(Command):
    """
    This command shows a specific item on an API endpoint.

    """
    name = 'update'
    help = 'Update a {}'

    arguments = [
        TortugaWsArgument(
            'file',
            type=str,
            nargs=1,
            help='Path to the {} update file'
        )
    ]

    def get_help(self):
        #
        # Since this class can be used for multiple endpoints, we want to
        # customize the help text by inserting the endpoint name as
        # required
        #
        endpoint: str = self.parent.name
        #
        # Remove pluralization if found, as this command represents
        # a single entity
        #
        if endpoint.endswith('s'):
            endpoint = endpoint[0:-1]

        return super().get_help().format(endpoint)

    def execute(self, args: argparse.Namespace):
        ws_client: TortugaWsApiClient = get_client(args, self.parent.name)

        obj_filename = args.file[0]
        if not os.path.exists(obj_filename):
            raise Exception('File not found: {}'.format(obj_filename))

        _, ext = os.path.splitext(obj_filename)
        if not ext:
            raise Exception(
                'File extension not valid. Supported file types: {}'.format(
                    SUPPORTED_FILE_TYPES
                ))

        ext = ext[1:]
        if ext not in SUPPORTED_FILE_TYPES:
            raise Exception(
                'File extension not valid. Supported file types: {}'.format(
                    SUPPORTED_FILE_TYPES
                ))

        with open(obj_filename) as fp:
            loader = getattr(self, '_load_{}'.format(ext))
            data = loader(fp)

        pretty_print(ws_client.put(data), args.fmt)

    @staticmethod
    def _load_json(fp) -> dict:
        return json.load(fp)

    @staticmethod
    def _load_yaml(fp) -> dict:
        return yaml.safe_load(fp)


class EventsCommand(RootCommand):
    """
    This is a command for interacting with WS API endpoints.

    """
    name = 'events'
    help = 'Tortuga events API'

    sub_commands = [
        ListCommand(),
        ShowCommand(),
    ]


class HardwareProfilesCommand(RootCommand):
    """
    This is a command for interacting with WS API endpoints.

    """
    name = 'hardwareprofiles'
    help = 'Tortuga hardware profiles API'

    sub_commands = [
        ListCommand(),
        ShowCommand(),
        UpdateCommand(),
    ]


class NodesCommand(RootCommand):
    """
    This is a command for interacting with WS API endpoints.

    """
    name = 'nodes'
    help = 'Tortuga nodes API'

    sub_commands = [
        ListCommand(),
        ShowCommand(),
        UpdateCommand(),
    ]


class SoftwareProfilesCommand(RootCommand):
    """
    This is a command for interacting with WS API endpoints.

    """
    name = 'softwareprofiles'
    help = 'Tortuga software profiles API'

    sub_commands = [
        ListCommand(),
        ShowCommand(),
        UpdateCommand(),
    ]


def get_client(config: TortugaScriptConfig,
               endpoint: str) -> TortugaWsApiClient:
    """
    Gets a configured TortugaWsClient for the specified endpoint.

    :param TortugaScriptConfig config: the current config
    :param str endpoint:               the API endpoint

    :return TortugaWsApiClient: the configured client instance

    """
    if not config:
        raise Exception('Invalid configuration')

    auth_method = config.get_auth_method()

    if auth_method == 'password':
        return TortugaWsApiClient(
            endpoint=endpoint,
            username=config.username,
            password=config.password,
            base_url=config.url,
            verify=config.verify
        )

    if auth_method == 'token':
        return TortugaWsApiClient(
            endpoint=endpoint,
            token=config.get_token(),
            base_url=config.url,
            verify=config.verify
        )

    raise Exception('Unsupported auth method: {}'.format(auth_method))<|MERGE_RESOLUTION|>--- conflicted
+++ resolved
@@ -13,12 +13,7 @@
 # limitations under the License.
 
 import argparse
-<<<<<<< HEAD
-=======
-import configparser
-import json
 import os
->>>>>>> b35b9a16
 from typing import List, Dict
 
 import yaml
