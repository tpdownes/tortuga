--- conflicted
+++ resolved
@@ -392,12 +392,8 @@
                 cmd = 'puppet module build --color false {}'.format(
                     target_path
                 )
-<<<<<<< HEAD
             # Copy kit.json file in for future reference
             self._copy_file(KIT_METADATA_FILE, '{}/{}'.format(target_path, KIT_METADATA_FILE))
-=======
-
->>>>>>> 3bb1d4bf
             self._run_command(cmd)
 
     def _copy_python_package(self, dist_dir, kit_build_dir):
